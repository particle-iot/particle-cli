import {LibraryListCommand, LibraryListCommandSite} from '../cmd';
import {convertApiError} from '../cmd/api';
import {spin} from '../app/ui';
import {buildAPIClient} from './apiclient';
import chalk from 'chalk';
import {formatLibrary} from './library_ui.js';
import prompt from '../../oldlib/prompts';

export class CLILibraryListCommandSite extends LibraryListCommandSite {

	constructor(argv, apiClient) {
		super();
		this._apiClient = apiClient;
		this.argv = argv;
		let sections = argv.params.sections;
		if (!sections || !sections.length) {
			sections = ['mine', 'community'];
		}
		this._sectionNames = sections;
		this._page = this.argv.page || 1;

		// todo - since the text can be used by any app, this could be pushed down to the command layer so it's shared
		this.headings = {
			official: 'Official Libraries',
			verified: 'Verified Libraries',
			popular: 'Popular Libraries',
			mine: 'My Libraries',
			recent: 'Recently added/updated Libraries',
			community: 'Community Libraries'
		};

		this._sections = this._buildSections();
	}

	apiClient() {
		return this._apiClient;
	}

	error(error) {
		throw convertApiError(error);
	}

	target() {
		return {};
	}

	/**
	 * Use the default settings
	 * @returns {Object} Empty object {}
	 */
	settings() {
		const result = {};
		this._add(result, 'filter');
		this._add(result, 'limit');
		return result;
	}

	_add(target, param) {
		if (this.argv[param]) {
			target[param] = this.argv[param];
		}
	}

	sectionNames() {
		return this._sectionNames;
	}

	sections() {
		return this._sections;
	}

	_buildSections() {
		const result = {};
		const sections = this.sectionNames();
		for (let section of sections) {
			result[section] = {page:1};
		}
		if (result.mine) {
			result.mine.excludeBadges = {mine:true};
		}
		return result;
	}

	_nextPage() {
		this._page ++;
		for (let name of this.sectionNames()) {
			const section = this._sections[name];
			section.page += 1;
		}
	}

	_removeEmptySections(results, sectionNames = this._sectionNames, sections = this._sections) {
		for (let name of sectionNames) {
			const section = results[name];
			if (!section || !section.length) {
				this._removeSection(name, sectionNames, sections);
			}
		}
		return [sectionNames, sections];
	}

	_removeSection(name, sectionNames=this._sectionNames, sections=this._sections) {
		sectionNames.splice(sectionNames.indexOf(name), 1);
		delete sections[name];
	}

	notifyFetchLists(promise) {
		const msg = this._page === 1 ? 'Searching for libraries...' : `Retrieving libraries page ${this._page}`;
		return spin(promise, msg)
			.then((results) => {
				const sections = this.sectionNames();
				let separator = false;
				for (let name of sections) {
					const list = results[name];
					if (list) {
						if (separator) {
							console.log();
						}
						this.printSection(name, this._sections[name], list);
						separator = true;
					}
				}
				return results;
			});
	}

	printSection(name, section, libraries) {
		// omit the section if not on the first page and there are no results
		if (!libraries.length && section.page) {
			return;
		}

		const page = section.page>1 ? chalk.grey(` page ${section.page}`) : '';
		const heading = this.headings[name] || name;
		console.log(chalk.bold(heading)+page);
		if (libraries.length) {
			for (let library of libraries) {
				this.showLibrary(section, library);
			}
		} else {
			console.log(chalk.grey('No libraries to show in this section.'));
		}
	}

	showLibrary(section, library) {
		console.log(formatLibrary(library, section.excludeBadges));
	}
}

<<<<<<< HEAD
export function command(apiJS, argv) {
	const site = new CLILibraryListCommandSite(argv, buildAPIClient(apiJS));
	const cmd = new LibraryListCommand();
	let count = 0;
=======
export default ({lib, factory, apiJS}) => {
	factory.createCommand(lib, 'list', 'Lists libraries available', {
		options: {
			'filter': {
				required: false,
				string: true,
				description: 'filters libraries not matching the text'
			},
			'non-interactive': {
				required: false,
				boolean: true,
				description: 'Prints a single page of libraries without prompting'
			},
			'page': {
				required: false,
				description: 'Start the listing at the given page number'
			},
			'limit': {
				required: false,
				description: 'The number of items to show per page'
			}
		},
		params: '[sections...]',
		handler: function libraryListHandler(argv) {
			const site = new CLILibraryListCommandSite(argv, buildAPIClient(apiJS));
			const cmd = new LibraryListCommand();

			function prompForNextPage() {
				return prompt.enterToContinueControlCToExit();
			}
>>>>>>> ae8a3fb9

	function prompForNextPage() {
		return prompt.enterToContinueControlCToExit();
	}

	function runPage() {
		return site.run(cmd).then((results) => nextPage(results));
	}

	function nextPage(results) {
		if (results) {
			// only continue to show sections with results;
			const [names,] = site._removeEmptySections(results);
			if (!argv['non-interactive'] && names.length) {
				site._nextPage();
				return prompForNextPage()
					.then(next => {
						if (next) {
							return runPage();
						}
					});
			}
		}
	}

	return runPage();
}<|MERGE_RESOLUTION|>--- conflicted
+++ resolved
@@ -147,43 +147,9 @@
 	}
 }
 
-<<<<<<< HEAD
 export function command(apiJS, argv) {
 	const site = new CLILibraryListCommandSite(argv, buildAPIClient(apiJS));
 	const cmd = new LibraryListCommand();
-	let count = 0;
-=======
-export default ({lib, factory, apiJS}) => {
-	factory.createCommand(lib, 'list', 'Lists libraries available', {
-		options: {
-			'filter': {
-				required: false,
-				string: true,
-				description: 'filters libraries not matching the text'
-			},
-			'non-interactive': {
-				required: false,
-				boolean: true,
-				description: 'Prints a single page of libraries without prompting'
-			},
-			'page': {
-				required: false,
-				description: 'Start the listing at the given page number'
-			},
-			'limit': {
-				required: false,
-				description: 'The number of items to show per page'
-			}
-		},
-		params: '[sections...]',
-		handler: function libraryListHandler(argv) {
-			const site = new CLILibraryListCommandSite(argv, buildAPIClient(apiJS));
-			const cmd = new LibraryListCommand();
-
-			function prompForNextPage() {
-				return prompt.enterToContinueControlCToExit();
-			}
->>>>>>> ae8a3fb9
 
 	function prompForNextPage() {
 		return prompt.enterToContinueControlCToExit();
