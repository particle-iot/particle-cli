--- conflicted
+++ resolved
@@ -490,21 +490,12 @@
 
 			if (!fs.existsSync(derFile)) {
 				console.log('Creating DER format file');
-<<<<<<< HEAD
 				var derFilePromise = utilities.deferredChildProcess('openssl ' + alg + ' -in  ' + filename + ' -pubin -pubout -outform DER -out ' + derFile);
 				return when(derFilePromise).then(function() {
 					return derFile;
 				}, function(err) {
 					console.error('Error creating a DER formatted version of that key.  Make sure you specified the public key: ' + err);
-					return when.reject();
-=======
-				var derFilePromise = utilities.deferredChildProcess('openssl rsa -in  ' + filename + ' -pubin -pubout -outform DER -out ' + derFile);
-				return derFilePromise.then(function() {
-					return that.writeServerPublicKey(derFile, ipOrDomain);
-				}, function(err) {
-					console.error('Error creating a DER formatted version of that key.  Make sure you specified the public key: ' + err);
 					return when.reject(err);
->>>>>>> bb3bf220
 				});
 			} else {
 				return when.resolve(derFile);
@@ -513,21 +504,7 @@
 		return when.resolve(filename);
 	},
 
-<<<<<<< HEAD
 	_formatPublicKey: function(filename, ipOrDomain) {
-=======
-		if (ipOrDomain === 'mine') {
-			var ips = utilities.getIPAddresses();
-			if (ips && (ips.length === 1)) {
-				ipOrDomain = ips[0];
-			} else if (ips.length > 0) {
-				console.log('Please specify an ip address: ' + ips.join('\n'));
-				return -1;
-			}
-		}
-
-
->>>>>>> bb3bf220
 		if (ipOrDomain) {
 			var segment = this._getServerKeySegment();
 			if (!segment) {
@@ -567,7 +544,6 @@
 		return filename;
 	},
 
-<<<<<<< HEAD
 	_getIpAddress: function(ipOrDomain) {
 		if (ipOrDomain === 'mine') {
 			var ips = utilities.getIPAddresses();
@@ -581,24 +557,6 @@
 			}
 		}
 		return ipOrDomain;
-=======
-
-		return sequence([
-			dfu.isDfuUtilInstalled,
-			dfu.findCompatibleDFU,
-			function() {
-				return dfu.writeServerKey(filename, false);
-			}
-		]).then(
-			function () {
-				console.log('Okay!  New keys in place, your device will not restart.');
-			},
-			function (err) {
-				console.log('Make sure your device is in DFU mode (blinking yellow), and is connected to your computer');
-				console.error('Error - ' + err);
-				return when.reject(err);
-			});
->>>>>>> bb3bf220
 	}
 });
 
