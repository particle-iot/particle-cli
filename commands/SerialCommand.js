--- conflicted
+++ resolved
@@ -610,11 +610,6 @@
                 // Directly
                 var obj = JSON.parse(fs.readFileSync(json, "utf-8"));
 
-<<<<<<< HEAD
-
-
-=======
->>>>>>> 9296faf8
                 if (!obj.hasOwnProperty('network') || obj.network.length < 2){
                     _jsonErr(parameterMissing('network'));
                 } else {
