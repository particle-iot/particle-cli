<<<<<<< HEAD
DIR="$( cd "$( dirname "${BASH_SOURCE[0]}" )" && pwd )"
node $DIR/dist/cli/launch.js $*
=======
#!/bin/bash

# This project is free software and is licensed under the LGPL
# You should have received a copy of the GNU Lesser General Public License along with this program; if not, see <http://www.gnu.org/licenses/>.


DIR="$( cd "$( dirname "${BASH_SOURCE[0]}" )" && pwd )"

node $DIR/app.js $*
>>>>>>> 32349024
<|MERGE_RESOLUTION|>--- conflicted
+++ resolved
@@ -1,14 +1,3 @@
-<<<<<<< HEAD
-DIR="$( cd "$( dirname "${BASH_SOURCE[0]}" )" && pwd )"
-node $DIR/dist/cli/launch.js $*
-=======
-#!/bin/bash
-
-# This project is free software and is licensed under the LGPL
-# You should have received a copy of the GNU Lesser General Public License along with this program; if not, see <http://www.gnu.org/licenses/>.
-
 
 DIR="$( cd "$( dirname "${BASH_SOURCE[0]}" )" && pwd )"
-
-node $DIR/app.js $*
->>>>>>> 32349024
+node $DIR/dist/cli/launch.js $*